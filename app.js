--- conflicted
+++ resolved
@@ -115,11 +115,7 @@
 function init_window(name, args, w, h) {
     var app = require(name);
 
-<<<<<<< HEAD
-    // set default size of window
-=======
     // "set default size of window";
->>>>>>> b455957f
     if (typeof(w) !== "undefined" && typeof(h) !== "undefined") {
         window.resizeTo(w, h);
     }
@@ -140,11 +136,7 @@
 }
 
 function main() {
-<<<<<<< HEAD
-    if (typeof(window) == 'undefined') {
-=======
     if (typeof(window) === "undefined") {
->>>>>>> b455957f
         init_console();
     } else {
         console.log("welcome");
